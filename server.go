--- conflicted
+++ resolved
@@ -148,11 +148,7 @@
 		return "", err
 	}
 	// FIXME: Handle custom repo, tag comment, author
-<<<<<<< HEAD
-	img, err = b.Commit(c, "", "", img.Author, nil)
-=======
-	img, err = srv.runtime.Commit(c, "", "", img.Comment, img.Author, nil)
->>>>>>> dd806b4e
+	img, err = srv.runtime.Commit(c, "", "", img.Author, nil)
 	if err != nil {
 		return "", err
 	}
@@ -405,11 +401,7 @@
 	if container == nil {
 		return "", fmt.Errorf("No such container: %s", name)
 	}
-<<<<<<< HEAD
-	img, err := NewBuilder(srv.runtime).Commit(container, repo, tag, author, config)
-=======
-	img, err := srv.runtime.Commit(container, repo, tag, comment, author, config)
->>>>>>> dd806b4e
+	img, err := srv.runtime.Commit(container, repo, tag, author, config)
 	if err != nil {
 		return "", err
 	}
@@ -921,15 +913,7 @@
 		config.Memory = 0
 	}
 
-<<<<<<< HEAD
-	b := NewBuilder(srv.runtime)
-	container, err := b.Create(config)
-=======
-	if config.Memory > 0 && !srv.runtime.capabilities.SwapLimit {
-		config.MemorySwap = -1
-	}
 	container, err := srv.runtime.Create(config)
->>>>>>> dd806b4e
 	if err != nil {
 		if srv.runtime.graph.IsNotExist(err) {
 
